--- conflicted
+++ resolved
@@ -60,6 +60,7 @@
             return f"Invalid file identifier {file_identifier}", 204
         identifier, file_name = file_identifier_parts
         file_type = file_name.split(".")[-1]
+        participant_id, experiment_id = identifier.split('-')
         # returning 2xx here to ack pub/sub msg
         # or else storage trigger will keep retrying
         if file_type.lower() == "csv":
@@ -73,14 +74,9 @@
             # this is for after participants upload their images
             # and the images pass facial detection
             try:
-<<<<<<< HEAD
-                generate_stimuli(user_id, file_name)
+                generate_stimuli(identifier, file_name)
                 update_user_doc(participant_id, experiment_id, "completed")
-
-=======
-                generate_stimuli(identifier, file_name)
-                pub_msg("Completed", SIE_IMG_PROCESSING_RESULT, identifier)
->>>>>>> fc762059
+                
                 return ("Stimuli generated", 202)
             except Exception as e:
                 print(e)
