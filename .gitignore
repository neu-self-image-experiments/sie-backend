--- conflicted
+++ resolved
@@ -140,9 +140,6 @@
 
 # Cython debug symbols
 cython_debug/s
-<<<<<<< HEAD
 
 # IDE locale
-.vscode/*
-=======
->>>>>>> cc831c48
+.vscode/*